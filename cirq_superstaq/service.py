# Copyright 2021 The Cirq Developers
# Licensed under the Apache License, Version 2.0 (the "License");
# you may not use this file except in compliance with the License.
# You may obtain a copy of the License at
#
#     https://www.apache.org/licenses/LICENSE-2.0
#
# Unless required by applicable law or agreed to in writing, software
# distributed under the License is distributed on an "AS IS" BASIS,
# WITHOUT WARRANTIES OR CONDITIONS OF ANY KIND, either express or implied.
# See the License for the specific language governing permissions and
# limitations under the License.
"""Service to access SuperstaQs API."""

import collections
import os
from typing import Any, Dict, List, Optional, Union

import applications_superstaq
import cirq
import numpy as np
import qubovert as qv
from applications_superstaq.finance import MaxSharpeOutput, MinVolOutput
from applications_superstaq.logistics import TSPOutput, WarehouseOutput
from applications_superstaq.qubo import read_json_qubo_result

import cirq_superstaq
from cirq_superstaq import job, superstaq_client


def counts_to_results(
    counter: collections.Counter, circuit: cirq.Circuit, param_resolver: cirq.ParamResolver
) -> cirq.Result:
    """Converts a collections.Counter to a cirq.Result.

    Args:
            counter: The collections.Counter of counts for the run.
            circuit: The circuit to run.
            param_resolver: A `cirq.ParamResolver` to resolve parameters in `circuit`.

        Returns:
            A `cirq.Result` for the given circuit and counter.

    """

    measurement_key_names = list(circuit.all_measurement_keys())
    measurement_key_names.sort()
    # Combines all the measurement key names into a string: {'0', '1'} -> "01"
    combine_key_names = "".join(measurement_key_names)

    samples: List[List[int]] = []
    for key in counter.keys():
        keys_as_list: List[int] = []

        # Combines the keys of the counter into a list. If key = "01", keys_as_list = [0, 1]
        for index in key:
            keys_as_list.append(int(index))

        # Gets the number of counts of the key
        # counter = collections.Counter({"01": 48, "11": 52})["01"] -> 48
        counts_of_key = counter[key]

        # Appends all the keys onto 'samples' list number-of-counts-in-the-key times
        # If collections.Counter({"01": 48, "11": 52}), [0, 1] is appended to 'samples` 48 times and
        # [1, 1] is appended to 'samples' 52 times
        for key in range(counts_of_key):
            samples.append(keys_as_list)

    result = cirq.Result(
        params=param_resolver,
        measurements={
            combine_key_names: np.array(samples),
        },
    )

    return result


class Service:
    """A class to access SuperstaQ's API.

    To access the API, this class requires a remote host url and an API key. These can be
    specified in the constructor via the parameters `remote_host` and `api_key`. Alternatively
    these can be specified by setting the environment variables `SUPERSTAQ_REMOTE_HOST` and
    `SUPERSTAQ_API_KEY`.
    """

    def __init__(
        self,
        remote_host: Optional[str] = None,
        api_key: Optional[str] = None,
        default_target: str = None,
        api_version: str = cirq_superstaq.API_VERSION,
        max_retry_seconds: int = 3600,
        verbose: bool = False,
        ibmq_token: str = None,
        ibmq_group: str = None,
        ibmq_project: str = None,
        ibmq_hub: str = None,
        ibmq_pulse: bool = True,
    ):
        """Creates the Service to access SuperstaQ's API.

        Args:
            remote_host: The location of the api in the form of an url. If this is None,
                then this instance will use the environment variable `SUPERSTAQ_REMOTE_HOST`.
                If that variable is not set, then this uses
                `flask-service.cgvd1267imk10.us-east-1.cs.amazonlightsail.com/{api_version}`,
                where `{api_version}` is the `api_version` specified below.
            api_key: A string key which allows access to the api. If this is None,
                then this instance will use the environment variable  `SUPERSTAQ_API_KEY`. If that
                variable is not set, then this will raise an `EnvironmentError`.
            default_target: Which target to default to using. If set to None, no default is set
                and target must always be specified in calls. If set, then this default is used,
                unless a target is specified for a given call. Supports either 'qpu' or
                'simulator'.
            api_version: Version of the api.
            max_retry_seconds: The number of seconds to retry calls for. Defaults to one hour.
            verbose: Whether to print to stdio and stderr on retriable errors.

        Raises:
            EnvironmentError: if the `api_key` is None and has no corresponding environment
                variable set.
        """
        self.remote_host = (
            remote_host or os.getenv("SUPERSTAQ_REMOTE_HOST") or cirq_superstaq.API_URL
        )
        self.api_key = api_key or os.getenv("SUPERSTAQ_API_KEY")
        if not self.api_key:
            raise EnvironmentError(
                "Parameter api_key was not specified and the environment variable "
                "SUPERSTAQ_API_KEY was also not set."
            )
        self._client = superstaq_client._SuperstaQClient(
            remote_host=self.remote_host,
            api_key=self.api_key,
            default_target=default_target,
            api_version=api_version,
            max_retry_seconds=max_retry_seconds,
            verbose=verbose,
            ibmq_token=ibmq_token,
            ibmq_group=ibmq_group,
            ibmq_project=ibmq_project,
            ibmq_hub=ibmq_hub,
            ibmq_pulse=ibmq_pulse,
        )

    def get_counts(
        self,
        circuit: cirq.Circuit,
        repetitions: int,
        name: Optional[str] = None,
        target: Optional[str] = None,
        param_resolver: cirq.ParamResolverOrSimilarType = cirq.ParamResolver({}),
    ) -> collections.Counter:
        """Runs the given circuit on the SuperstaQ API and returns the result
        of the ran circuit as a collections.Counter

        Args:
            circuit: The circuit to run.
            repetitions: The number of times to run the circuit.
            name: An optional name for the created job. Different from the `job_id`.
            target: Where to run the job. Can be 'qpu' or 'simulator'.
            param_resolver: A `cirq.ParamResolver` to resolve parameters in  `circuit`.

        Returns:
            A `collection.Counter` for running the circuit.
        """
        resolved_circuit = cirq.protocols.resolve_parameters(circuit, param_resolver)
        counts = self.create_job(resolved_circuit, repetitions, name, target).counts()

        return counts

    def run(
        self,
        circuit: cirq.Circuit,
        repetitions: int,
        name: Optional[str] = None,
        target: Optional[str] = None,
        param_resolver: cirq.ParamResolver = cirq.ParamResolver({}),
    ) -> cirq.Result:
        """Run the given circuit on the SuperstaQ API and returns the result
        of the ran circut as a cirq.Result.

        Args:
            circuit: The circuit to run.
            repetitions: The number of times to run the circuit.
            name: An optional name for the created job. Different from the `job_id`.
            target: Where to run the job. Can be 'qpu' or 'simulator'.
            param_resolver: A `cirq.ParamResolver` to resolve parameters in  `circuit`.

        Returns:
            A `cirq.Result` for running the circuit.
        """
        counts = self.get_counts(circuit, repetitions, name, target, param_resolver)
        return counts_to_results(counts, circuit, param_resolver)

    def create_job(
        self,
        circuit: cirq.Circuit,  # TODO accept list?
        repetitions: int = 1000,
        name: Optional[str] = None,
        target: Optional[str] = None,
    ) -> job.Job:
        """Create a new job to run the given circuit.

        Args:
            circuit: The circuit to run.
            repetitions: The number of times to repeat the circuit. Defaults to 100.
            name: An optional name for the created job. Different from the `job_id`.
            target: Where to run the job. Can be 'qpu' or 'simulator'.

        Returns:
            A `cirq_superstaq.Job` which can be queried for status or results.

        Raises:
            SuperstaQException: If there was an error accessing the API.
        """
        serialized_circuits = cirq_superstaq.serialization.serialize_circuits(circuit)
        result = self._client.create_job(
            serialized_circuits=serialized_circuits,
            repetitions=repetitions,
            target=target,
            name=name,
        )
        # The returned job does not have fully populated fields, so make
        # a second call and return the results of the fully filled out job.
        return self.get_job(result["job_ids"][0])

    def get_job(self, job_id: str) -> job.Job:
        """Gets a job that has been created on the SuperstaQ API.

        Args:
            job_id: The UUID of the job. Jobs are assigned these numbers by the server during the
            creation of the job.

        Returns:
            A `cirq_superstaq.Job` which can be queried for status or results.

        Raises:
            SuperstaQNotFoundException: If there was no job with the given `job_id`.
            SuperstaQException: If there was an error accessing the API.
        """
        job_dict = self._client.get_job(job_id=job_id)
        return job.Job(client=self._client, job_dict=job_dict)

    def get_balance(self, pretty_output: bool = True) -> Union[str, float]:
        """Get the querying user's account balance in USD.

        Args:
            pretty_output: whether to return a pretty string or a float of the balance.

        Returns:
            If pretty_output is True, returns the balance as a nicely formatted string ($-prefix,
                commas on LHS every three digits, and two digits after period). Otherwise, simply
                returns a float of the balance.
        """
        balance = self._client.get_balance()["balance"]
        if pretty_output:
            return f"${balance:,.2f}"
        return balance

    def aqt_compile(
        self, circuits: Union[cirq.Circuit, List[cirq.Circuit]], target: str = "keysight"
    ) -> "cirq_superstaq.aqt.AQTCompilerOutput":
        """Compiles the given circuit(s) to given target AQT device, optimized to its native gate set.

        Args:
            circuits: cirq Circuit(s) with operations on qubits 4 through 8.
            target: string of target backend AQT device.
        Returns:
            object whose .circuit(s) attribute is an optimized cirq Circuit(s)
            If qtrl is installed, the object's .seq attribute is a qtrl Sequence object of the
            pulse sequence corresponding to the optimized cirq.Circuit(s) and the
            .pulse_list(s) attribute is the list(s) of cycles.
        """
        serialized_circuits = cirq_superstaq.serialization.serialize_circuits(circuits)
        circuits_list = not isinstance(circuits, cirq.Circuit)

<<<<<<< HEAD
        json_dict = self._client.aqt_compile(serialized_circuits)
=======
        json_dict = self._client.aqt_compile(serialized_program, target)
>>>>>>> 736d7f50

        from cirq_superstaq import aqt

        return aqt.read_json(json_dict, circuits_list)

<<<<<<< HEAD
    def ibmq_compile(
        self, circuits: Union[cirq.Circuit, List[cirq.Circuit]], target: Optional[str] = None
    ) -> Any:
=======
    def ibmq_compile(self, circuit: cirq.Circuit, target: str = "ibmq_qasm_simulator") -> Any:
>>>>>>> 736d7f50
        """Returns pulse schedule for the given circuit and target.

        Qiskit must be installed for returned object to correctly deserialize to a pulse schedule.
        """
        serialized_circuits = cirq_superstaq.serialization.serialize_circuits(circuits)
        circuits_list = not isinstance(circuits, cirq.Circuit)

        json_dict = self._client.ibmq_compile(serialized_circuits, target)
        try:
            pulses = applications_superstaq.converters.deserialize(json_dict["pulses"])
        except ModuleNotFoundError as e:
            raise cirq_superstaq.SuperstaQModuleNotFoundException(
                name=str(e.name), context="ibmq_compile"
            )

        if circuits_list:
            return pulses
        return pulses[0]

    def submit_qubo(self, qubo: qv.QUBO, target: str, repetitions: int = 1000) -> np.recarray:
        """Submits the given QUBO to the target backend. The result of the optimization
        is returned to the user as a numpy.recarray.

        Args:
            qubo: Qubovert QUBO object representing the optimization problem.
            target: A string indicating which backend to use.
            repetitions: Number of shots to execute on the device.
        Returns:
            Numpy.recarray containing the solution to the QUBO, the energy of the
            different solutions, and the number of times each solution was found.
        """
        json_dict = self._client.submit_qubo(qubo, target, repetitions=repetitions)
        return read_json_qubo_result(json_dict)

    def find_min_vol_portfolio(
        self,
        stock_symbols: List[str],
        desired_return: float,
        years_window: float = 5.0,
        solver: str = "anneal",
    ) -> MinVolOutput:
        """Finds the portfolio with minimum volatility that exceeds a specified desired return.

        Args:
            stock_symbols: A list of stock tickers to pick from.
            desired_return: The minimum return needed.
            years_window: The number of years previous from today to pull data from
            for price data.
            solver: Specifies which solver to use. Defaults to a simulated annealer.

        Returns:
            MinVolOutput object, with the following attributes:
            .best_portfolio: The assets in the optimal portfolio.
            .best_ret: The return of the optimal portfolio.
            .best_std_dev: The volatility of the optimal portfolio.

        """
        input_dict = {
            "stock_symbols": stock_symbols,
            "desired_return": desired_return,
            "years_window": years_window,
            "solver": solver,
        }
        json_dict = self._client.find_min_vol_portfolio(input_dict)
        from applications_superstaq import finance

        return finance.read_json_minvol(json_dict)

    def find_max_pseudo_sharpe_ratio(
        self,
        stock_symbols: List[str],
        k: float,
        num_assets_in_portfolio: int = None,
        years_window: float = 5.0,
        solver: str = "anneal",
    ) -> MaxSharpeOutput:
        """
        Finds the optimal equal-weight portfolio from a possible pool of stocks
        according to the following rules:
        -All stock must come from the stock_symbols list.
        -All stocks will be equally weighted in the portfolio.
        -The "pseudo" Sharpe ratio of the portfolio is maximized.

        The Sharpe ratio can be thought of as the ratio of reward to risk.
        The formula for the Sharpe ratio is the portfolio's expected return less the risk-free
        rate divided by the portfolio standard deviation. For the risk-free rate, we will use the
        three month treasury bill rate. Instead of maximizing the Sharpe ratio directly, we will
        minimize variance minus return net the risk-free rate. The user specifies a factor k, as
        describes below to favor reducing risk or favor increasing expected return, each likely
        at the expense of the other. The Sharpe ratio of the resulting portfolio is returned,
        since it is relevant information.

        To summarize, we optimize:
        k * standard_deviation_expression - (1 - k) * expected_return_expression


        Args:
            stock_symbols: A list of stock tickers to pick from.
            k: A risk factor coefficient between 0 and 1. A k closer to 1
            indicates only being concerned with risk aversion, while a k closer to 0
            indicates only being concerned with maximizing expected return regardless of
            risk.
            k: The factor to weigh the portions of the expression.
            num_assets_in_portfolio: The number of desired assets in the portfolio.
            If not specified, then the function will iterate through and
            check for all portfolio sizes.
            years_window: The number of years previous from today to pull data from
            for price data.
            solver: Specifies which solver to use. Defaults to a simulated annealer.

        Return:
            A MaxSharpeOutput object with the following attributes:
            .best_portfolio: The assets in the optimal portfolio.
            .best_ret: The return of the optimal portfolio.
            .best_std_dev: The volatility of the optimal portfolio.
            .best_sharpe_ratio: The Sharpe ratio of the optimal portfolio.

        """
        input_dict = {
            "stock_symbols": stock_symbols,
            "k": k,
            "num_assets_in_portfolio": num_assets_in_portfolio,
            "years_window": years_window,
            "solver": solver,
        }
        json_dict = self._client.find_max_pseudo_sharpe_ratio(input_dict)
        from applications_superstaq import finance

        return finance.read_json_maxsharpe(json_dict)

    def tsp(self, locs: List[str], solver: str = "anneal") -> TSPOutput:
        """
        This function solves the traveling salesperson problem (TSP) and
        takes a list of strings as input. TSP finds the shortest tour that
        traverses all locations in a list.
        Each string should be an addresss or name of a landmark
        that can pinpoint a location as a Google Maps search.
        It is assumed that the first string in the list is
        the starting and ending point for the TSP tour.
        The function returns a dictionary containing the route,
        the indices of the route from the input list, and the total distance
        of the tour in miles.

        Args:
            locs: List of strings where each string represents
            a location needed to be visited on tour.
            solver: A string indicating which solver to use ("rqaoa" or "anneal").

        Returns:
            A TSPOutput object with the following attributes:
            .route: The optimal TSP tour as a list of strings in order.
            .route_list_numbers: The indicies in locs of the optimal tour.
            .total_distance: The tour's total distance.
            .map_links: A link to google maps that show the tour.

        """
        input_dict = {"locs": locs}
        json_dict = self._client.tsp(input_dict)
        from applications_superstaq import logistics

        return logistics.read_json_tsp(json_dict)

    def warehouse(
        self, k: int, possible_warehouses: List[str], customers: List[str], solver: str = "anneal"
    ) -> WarehouseOutput:
        """
        This function solves the warehouse location problem, which is:
        given a list of customers to be served and  a list of possible warehouse
        locations, find the optimal k warehouse locations such that the sum of
        the distances to each customer from the nearest facility is minimized.

        Args:
            k: An integer representing the number of warehouses in the solution.
            possible_warehouses: A list of possible warehouse locations.
            customers: A list of customer locations.
            solver: A string indicating which solver to use ("rqaoa" or "anneal").

        Returns:
            A WarehouseOutput object with the following attributes:
            .warehouse_to_destination: The optimal warehouse-customer pairings in List(Tuple) form.
            .total_distance: The tour's total distance among all warehouse-customer pairings.
            .map_link: A link to google maps that show the tour.
            .open_warehouses: A list of all warehouses that are open.

        """
        input_dict = {
            "k": k,
            "possible_warehouses": possible_warehouses,
            "customers": customers,
            "solver": solver,
        }
        json_dict = self._client.warehouse(input_dict)
        from applications_superstaq import logistics

        return logistics.read_json_warehouse(json_dict)

    def aqt_upload_configs(self, pulses_file_path: str, variables_file_path: str) -> Dict[str, str]:
        """Uploads configs for AQT

        Args:
            pulses_file_path: The filepath for Pulses.yaml
            variables_file_path: The filepath for Variables.yaml
        Returns:
            A dictionary of of the status of the update (Whether or not it failed)
        """
        with open(pulses_file_path) as pulses_file:
            read_pulses = pulses_file.read()

        with open(variables_file_path) as variables_file:
            read_variables = variables_file.read()

        json_dict = self._client.aqt_upload_configs(
            {"pulses": read_pulses, "variables": read_variables}
        )

        return json_dict<|MERGE_RESOLUTION|>--- conflicted
+++ resolved
@@ -277,23 +277,15 @@
         serialized_circuits = cirq_superstaq.serialization.serialize_circuits(circuits)
         circuits_list = not isinstance(circuits, cirq.Circuit)
 
-<<<<<<< HEAD
-        json_dict = self._client.aqt_compile(serialized_circuits)
-=======
-        json_dict = self._client.aqt_compile(serialized_program, target)
->>>>>>> 736d7f50
+        json_dict = self._client.aqt_compile(serialized_circuits, target)
 
         from cirq_superstaq import aqt
 
         return aqt.read_json(json_dict, circuits_list)
 
-<<<<<<< HEAD
     def ibmq_compile(
-        self, circuits: Union[cirq.Circuit, List[cirq.Circuit]], target: Optional[str] = None
+        self, circuits: Union[cirq.Circuit, List[cirq.Circuit]], target: str = "ibmq_qasm_simulator"
     ) -> Any:
-=======
-    def ibmq_compile(self, circuit: cirq.Circuit, target: str = "ibmq_qasm_simulator") -> Any:
->>>>>>> 736d7f50
         """Returns pulse schedule for the given circuit and target.
 
         Qiskit must be installed for returned object to correctly deserialize to a pulse schedule.
