# Copyright 2021 The Cirq Developers
# Licensed under the Apache License, Version 2.0 (the "License");
# you may not use this file except in compliance with the License.
# You may obtain a copy of the License at
#
#     https://www.apache.org/licenses/LICENSE-2.0
#
# Unless required by applicable law or agreed to in writing, software
# distributed under the License is distributed on an "AS IS" BASIS,
# WITHOUT WARRANTIES OR CONDITIONS OF ANY KIND, either express or implied.
# See the License for the specific language governing permissions and
# limitations under the License.
"""Service to access SuperstaQs API."""

import collections
import os
from typing import Any, Dict, List, Optional, Union

import applications_superstaq
import cirq
import numpy as np
import qubovert as qv
from applications_superstaq.finance import MaxSharpeOutput, MinVolOutput
from applications_superstaq.logistics import TSPOutput, WarehouseOutput
from applications_superstaq.qubo import read_json_qubo_result

import cirq_superstaq
from cirq_superstaq import job, superstaq_client


class Service:
    """A class to access SuperstaQ's API.

    To access the API, this class requires a remote host url and an API key. These can be
    specified in the constructor via the parameters `remote_host` and `api_key`. Alternatively
    these can be specified by setting the environment variables `SUPERSTAQ_REMOTE_HOST` and
    `SUPERSTAQ_API_KEY`.
    """

    def __init__(
        self,
        remote_host: Optional[str] = None,
        api_key: Optional[str] = None,
        default_target: str = None,
        api_version: str = cirq_superstaq.API_VERSION,
        max_retry_seconds: int = 3600,
        verbose: bool = False,
        ibmq_token: str = None,
        ibmq_group: str = None,
        ibmq_project: str = None,
        ibmq_hub: str = None,
        ibmq_pulse: bool = True,
    ):
        """Creates the Service to access SuperstaQ's API.

        Args:
            remote_host: The location of the api in the form of an url. If this is None,
                then this instance will use the environment variable `SUPERSTAQ_REMOTE_HOST`.
                If that variable is not set, then this uses
                `flask-service.cgvd1267imk10.us-east-1.cs.amazonlightsail.com/{api_version}`,
                where `{api_version}` is the `api_version` specified below.
            api_key: A string key which allows access to the api. If this is None,
                then this instance will use the environment variable  `SUPERSTAQ_API_KEY`. If that
                variable is not set, then this will raise an `EnvironmentError`.
            default_target: Which target to default to using. If set to None, no default is set
                and target must always be specified in calls. If set, then this default is used,
                unless a target is specified for a given call. Supports either 'qpu' or
                'simulator'.
            api_version: Version of the api.
            max_retry_seconds: The number of seconds to retry calls for. Defaults to one hour.
            verbose: Whether to print to stdio and stderr on retriable errors.

        Raises:
            EnvironmentError: if the `api_key` is None and has no corresponding environment
                variable set.
        """
        self.remote_host = (
            remote_host or os.getenv("SUPERSTAQ_REMOTE_HOST") or cirq_superstaq.API_URL
        )
        self.api_key = api_key or os.getenv("SUPERSTAQ_API_KEY")
        if not self.api_key:
            raise EnvironmentError(
                "Parameter api_key was not specified and the environment variable "
                "SUPERSTAQ_API_KEY was also not set."
            )
        self._client = superstaq_client._SuperstaQClient(
            remote_host=self.remote_host,
            api_key=self.api_key,
            default_target=default_target,
            api_version=api_version,
            max_retry_seconds=max_retry_seconds,
            verbose=verbose,
            ibmq_token=ibmq_token,
            ibmq_group=ibmq_group,
            ibmq_project=ibmq_project,
            ibmq_hub=ibmq_hub,
            ibmq_pulse=ibmq_pulse,
        )

    def run(
        self,
        circuit: "cirq.Circuit",
        repetitions: int,
        name: Optional[str] = None,
        target: Optional[str] = None,
        param_resolver: cirq.ParamResolverOrSimilarType = cirq.ParamResolver({}),
    ) -> collections.Counter:
        """Run the given circuit on the SuperstaQ API.

        Args:
            circuit: The circuit to run.
            repetitions: The number of times to run the circuit.
            name: An optional name for the created job. Different from the `job_id`.
            target: Where to run the job. Can be 'qpu' or 'simulator'.
            param_resolver: A `cirq.ParamResolver` to resolve parameters in  `circuit`.

        Returns:
            A `cirq.Result` for running the circuit.
        """
        resolved_circuit = cirq.protocols.resolve_parameters(circuit, param_resolver)
        counts = self.create_job(resolved_circuit, repetitions, name, target).counts()

        return counts

    def create_job(
        self,
        circuit: cirq.Circuit,
        repetitions: int = 1000,
        name: Optional[str] = None,
        target: Optional[str] = None,
    ) -> job.Job:
        """Create a new job to run the given circuit.

        Args:
            circuit: The circuit to run.
            repetitions: The number of times to repeat the circuit. Defaults to 100.
            name: An optional name for the created job. Different from the `job_id`.
            target: Where to run the job. Can be 'qpu' or 'simulator'.

        Returns:
            A `cirq_superstaq.Job` which can be queried for status or results.

        Raises:
            SuperstaQException: If there was an error accessing the API.
        """
        serialized_program = cirq.to_json(circuit)
        result = self._client.create_job(
            serialized_program=serialized_program, repetitions=repetitions, target=target, name=name
        )
        # The returned job does not have fully populated fields, so make
        # a second call and return the results of the fully filled out job.
        return self.get_job(result["job_id"])

    def get_job(self, job_id: str) -> job.Job:
        """Gets a job that has been created on the SuperstaQ API.

        Args:
            job_id: The UUID of the job. Jobs are assigned these numbers by the server during the
            creation of the job.

        Returns:
            A `cirq_superstaq.Job` which can be queried for status or results.

        Raises:
            SuperstaQNotFoundException: If there was no job with the given `job_id`.
            SuperstaQException: If there was an error accessing the API.
        """
        job_dict = self._client.get_job(job_id=job_id)
        return job.Job(client=self._client, job_dict=job_dict)

    def get_balance(self, pretty_output: bool = True) -> Union[str, float]:
        """Get the querying user's account balance in USD.

        Args:
            pretty_output: whether to return a pretty string or a float of the balance.

        Returns:
            If pretty_output is True, returns the balance as a nicely formatted string ($-prefix,
                commas on LHS every three digits, and two digits after period). Otherwise, simply
                returns a float of the balance.
        """
        balance = self._client.get_balance()["balance"]
        if pretty_output:
            return f"${balance:,.2f}"
        return balance

    def aqt_compile(
        self, circuits: Union[cirq.Circuit, List[cirq.Circuit]]
    ) -> "cirq_superstaq.aqt.AQTCompilerOutput":
        """Compiles the given circuit(s) to AQT device, optimized to its native gate set.

        Args:
            circuits: cirq Circuit(s) with operations on qubits 4 through 8.
        Returns:
            object whose .circuit(s) attribute is an optimized cirq Circuit(s)
            If qtrl is installed, the object's .seq attribute is a qtrl Sequence object of the
            pulse sequence corresponding to the optimized cirq.Circuit(s) and the
            .pulse_list(s) attribute is the list(s) of cycles.
        """
        if isinstance(circuits, cirq.Circuit):
            serialized_program = cirq.to_json([circuits])
            circuits_list = False
        else:
            serialized_program = cirq.to_json(circuits)
            circuits_list = True

        json_dict = self._client.aqt_compile(serialized_program)

        from cirq_superstaq import aqt

        return aqt.read_json(json_dict, circuits_list)

    def ibmq_compile(self, circuit: cirq.Circuit, target: Optional[str] = None) -> Any:
        """Returns pulse schedule for the given circuit and target.

        Qiskit must be installed for returned object to correctly deserialize to a pulse schedule.
        """
        serialized_program = cirq.to_json([circuit])
<<<<<<< HEAD
        json_dict = self._client.ibm_compile(serialized_program)
        try:
            return applications_superstaq.converters.deserialize(json_dict["pulses"])[0]
        except ModuleNotFoundError as e:
            raise cirq_superstaq.SuperstaQModuleNotFoundException(
                name=str(e.name), context="ibm_compile"
            )
=======
        json_dict = self._client.ibmq_compile(serialized_program, target)
        return applications_superstaq.converters.deserialize(json_dict["pulses"])[0]
>>>>>>> 6266ce0d

    def submit_qubo(self, qubo: qv.QUBO, target: str, repetitions: int = 1000) -> np.recarray:
        """Submits the given QUBO to the target backend. The result of the optimization
        is returned to the user as a numpy.recarray.

        Args:
            qubo: Qubovert QUBO object representing the optimization problem.
            target: A string indicating which backend to use.
            repetitions: Number of shots to execute on the device.
        Returns:
            Numpy.recarray containing the solution to the QUBO, the energy of the
            different solutions, and the number of times each solution was found.
        """
        json_dict = self._client.submit_qubo(qubo, target, repetitions=repetitions)
        return read_json_qubo_result(json_dict)

    def find_min_vol_portfolio(
        self,
        stock_symbols: List[str],
        desired_return: float,
        years_window: float = 5.0,
        solver: str = "anneal",
    ) -> MinVolOutput:
        """Finds the portfolio with minimum volatility that exceeds a specified desired return.

        Args:
            stock_symbols: A list of stock tickers to pick from.
            desired_return: The minimum return needed.
            years_window: The number of years previous from today to pull data from
            for price data.
            solver: Specifies which solver to use. Defaults to a simulated annealer.

        Returns:
            MinVolOutput object, with the following attributes:
            .best_portfolio: The assets in the optimal portfolio.
            .best_ret: The return of the optimal portfolio.
            .best_std_dev: The volatility of the optimal portfolio.

        """
        input_dict = {
            "stock_symbols": stock_symbols,
            "desired_return": desired_return,
            "years_window": years_window,
            "solver": solver,
        }
        json_dict = self._client.find_min_vol_portfolio(input_dict)
        from applications_superstaq import finance

        return finance.read_json_minvol(json_dict)

    def find_max_pseudo_sharpe_ratio(
        self,
        stock_symbols: List[str],
        k: float,
        num_assets_in_portfolio: int = None,
        years_window: float = 5.0,
        solver: str = "anneal",
    ) -> MaxSharpeOutput:
        """
        Finds the optimal equal-weight portfolio from a possible pool of stocks
        according to the following rules:
        -All stock must come from the stock_symbols list.
        -All stocks will be equally weighted in the portfolio.
        -The "pseudo" Sharpe ratio of the portfolio is maximized.

        The Sharpe ratio can be thought of as the ratio of reward to risk.
        The formula for the Sharpe ratio is the portfolio's expected return less the risk-free
        rate divided by the portfolio standard deviation. For the risk-free rate, we will use the
        three month treasury bill rate. Instead of maximizing the Sharpe ratio directly, we will
        minimize variance minus return net the risk-free rate. The user specifies a factor k, as
        describes below to favor reducing risk or favor increasing expected return, each likely
        at the expense of the other. The Sharpe ratio of the resulting portfolio is returned,
        since it is relevant information.

        To summarize, we optimize:
        k * standard_deviation_expression - (1 - k) * expected_return_expression


        Args:
            stock_symbols: A list of stock tickers to pick from.
            k: A risk factor coefficient between 0 and 1. A k closer to 1
            indicates only being concerned with risk aversion, while a k closer to 0
            indicates only being concerned with maximizing expected return regardless of
            risk.
            k: The factor to weigh the portions of the expression.
            num_assets_in_portfolio: The number of desired assets in the portfolio.
            If not specified, then the function will iterate through and
            check for all portfolio sizes.
            years_window: The number of years previous from today to pull data from
            for price data.
            solver: Specifies which solver to use. Defaults to a simulated annealer.

        Return:
            A MaxSharpeOutput object with the following attributes:
            .best_portfolio: The assets in the optimal portfolio.
            .best_ret: The return of the optimal portfolio.
            .best_std_dev: The volatility of the optimal portfolio.
            .best_sharpe_ratio: The Sharpe ratio of the optimal portfolio.

        """
        input_dict = {
            "stock_symbols": stock_symbols,
            "k": k,
            "num_assets_in_portfolio": num_assets_in_portfolio,
            "years_window": years_window,
            "solver": solver,
        }
        json_dict = self._client.find_max_pseudo_sharpe_ratio(input_dict)
        from applications_superstaq import finance

        return finance.read_json_maxsharpe(json_dict)

    def tsp(self, locs: List[str], solver: str = "anneal") -> TSPOutput:
        """
        This function solves the traveling salesperson problem (TSP) and
        takes a list of strings as input. TSP finds the shortest tour that
        traverses all locations in a list.
        Each string should be an addresss or name of a landmark
        that can pinpoint a location as a Google Maps search.
        It is assumed that the first string in the list is
        the starting and ending point for the TSP tour.
        The function returns a dictionary containing the route,
        the indices of the route from the input list, and the total distance
        of the tour in miles.

        Args:
            locs: List of strings where each string represents
            a location needed to be visited on tour.
            solver: A string indicating which solver to use ("rqaoa" or "anneal").

        Returns:
            A TSPOutput object with the following attributes:
            .route: The optimal TSP tour as a list of strings in order.
            .route_list_numbers: The indicies in locs of the optimal tour.
            .total_distance: The tour's total distance.
            .map_links: A link to google maps that show the tour.

        """
        input_dict = {"locs": locs}
        json_dict = self._client.tsp(input_dict)
        from applications_superstaq import logistics

        return logistics.read_json_tsp(json_dict)

    def warehouse(
        self, k: int, possible_warehouses: List[str], customers: List[str], solver: str = "anneal"
    ) -> WarehouseOutput:
        """
        This function solves the warehouse location problem, which is:
        given a list of customers to be served and  a list of possible warehouse
        locations, find the optimal k warehouse locations such that the sum of
        the distances to each customer from the nearest facility is minimized.

        Args:
            k: An integer representing the number of warehouses in the solution.
            possible_warehouses: A list of possible warehouse locations.
            customers: A list of customer locations.
            solver: A string indicating which solver to use ("rqaoa" or "anneal").

        Returns:
            A WarehouseOutput object with the following attributes:
            .warehouse_to_destination: The optimal warehouse-customer pairings in List(Tuple) form.
            .total_distance: The tour's total distance among all warehouse-customer pairings.
            .map_link: A link to google maps that show the tour.
            .open_warehouses: A list of all warehouses that are open.

        """
        input_dict = {
            "k": k,
            "possible_warehouses": possible_warehouses,
            "customers": customers,
            "solver": solver,
        }
        json_dict = self._client.warehouse(input_dict)
        from applications_superstaq import logistics

        return logistics.read_json_warehouse(json_dict)

    def aqt_upload_configs(self, pulses_file_path: str, variables_file_path: str) -> Dict[str, str]:
        """Uploads configs for AQT

        Args:
            pulses_file_path: The filepath for Pulses.yaml
            variables_file_path: The filepath for Variables.yaml
        Returns:
            A dictionary of of the status of the update (Whether or not it failed)
        """
        with open(pulses_file_path) as pulses_file:
            read_pulses = pulses_file.read()

        with open(variables_file_path) as variables_file:
            read_variables = variables_file.read()

        json_dict = self._client.aqt_upload_configs(
            {"pulses": read_pulses, "variables": read_variables}
        )

        return json_dict<|MERGE_RESOLUTION|>--- conflicted
+++ resolved
@@ -216,18 +216,13 @@
         Qiskit must be installed for returned object to correctly deserialize to a pulse schedule.
         """
         serialized_program = cirq.to_json([circuit])
-<<<<<<< HEAD
-        json_dict = self._client.ibm_compile(serialized_program)
+        json_dict = self._client.ibmq_compile(serialized_program, target)
         try:
             return applications_superstaq.converters.deserialize(json_dict["pulses"])[0]
         except ModuleNotFoundError as e:
             raise cirq_superstaq.SuperstaQModuleNotFoundException(
-                name=str(e.name), context="ibm_compile"
+                name=str(e.name), context="ibmq_compile"
             )
-=======
-        json_dict = self._client.ibmq_compile(serialized_program, target)
-        return applications_superstaq.converters.deserialize(json_dict["pulses"])[0]
->>>>>>> 6266ce0d
 
     def submit_qubo(self, qubo: qv.QUBO, target: str, repetitions: int = 1000) -> np.recarray:
         """Submits the given QUBO to the target backend. The result of the optimization
