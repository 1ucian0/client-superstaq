--- conflicted
+++ resolved
@@ -338,7 +338,6 @@
 
 
 @mock.patch("requests.post")
-<<<<<<< HEAD
 def test_superstaq_client_find_min_vol_portfolio(mock_post: mock.MagicMock) -> None:
     client = cirq_superstaq.superstaq_client._SuperstaQClient(
         remote_host="http://example.com", api_key="to_my_heart", default_target="simulator"
@@ -416,11 +415,12 @@
     }
     mock_post.assert_called_with(
         "http://example.com/v0.1/warehouse",
-=======
+    )
+
 def test_superstaq_client_aqt_upload_configs(mock_post: mock.MagicMock) -> None:
     client = cirq_superstaq.superstaq_client._SuperstaQClient(
         remote_host="http://example.com", api_key="to_my_heart", default_target="simulator"
-    )
+   
 
     client.aqt_upload_configs({"pulses": "Hello", "variables": "World"})
 
@@ -428,7 +428,6 @@
     expected_json = {"pulses": "Hello", "variables": "World"}
     mock_post.assert_called_with(
         "http://example.com/v0.1/aqt_configs",
->>>>>>> a973c3e4
         headers=expected_headers,
         json=expected_json,
         verify=False,
