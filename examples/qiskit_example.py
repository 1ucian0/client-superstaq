--- conflicted
+++ resolved
@@ -1,7 +1,6 @@
 import qiskit
 import qiskit_superstaq as qss
 
-<<<<<<< HEAD
 # SuperstaQ token retrieved through API
 token = "insert token here"
 
@@ -38,23 +37,4 @@
 print(job.result().get_counts(1))
 
 # The status of the circuit furthest behind in the queue.
-print(job.status())
-=======
-token = "Insert superstaq token that you received from https://superstaq.super.tech"
-
-superstaq = qss.superstaq_provider.SuperstaQProvider(
-    token,
-    url=qss.API_URL,
-)
-
-backend = superstaq.get_backend("ibmq_qasm_simulator")
-qc = qiskit.QuantumCircuit(2, 2)
-qc.h(0)
-qc.cx(0, 1)
-qc.measure(0, 0)
-qc.measure(1, 1)
-
-print(qc)
-job = backend.run(qc, shots=100)
-print(job.result().get_counts())
->>>>>>> 4242495b
+print(job.status())